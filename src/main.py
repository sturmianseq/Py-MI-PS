--- conflicted
+++ resolved
@@ -9,10 +9,6 @@
         characters = file.read()
     tokens = lex(characters)
     print(tokens)
-<<<<<<< HEAD
-    print("\n\n")
-=======
     print("\n\n")
     res = parse(tokens)
-    print(res)
->>>>>>> ade5f92a
+    print(res)